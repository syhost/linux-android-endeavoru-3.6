/*
 * linux/arch/arm/mach-omap2/board-rx51-flash.c
 *
 * Copyright (C) 2008-2009 Nokia
 *
 * This program is free software; you can redistribute it and/or modify
 * it under the terms of the GNU General Public License version 2 as
 * published by the Free Software Foundation.
 */

#include <linux/kernel.h>
#include <linux/init.h>
#include <linux/platform_device.h>
#include <linux/input.h>
#include <linux/spi/spi.h>
#include <linux/i2c.h>
#include <linux/i2c/twl4030.h>
#include <linux/clk.h>
#include <linux/delay.h>
#include <linux/regulator/machine.h>
#include <linux/gpio.h>

#include <mach/mcspi.h>
#include <mach/mux.h>
#include <mach/board.h>
#include <mach/common.h>
#include <mach/dma.h>
#include <mach/gpmc.h>
#include <mach/keypad.h>
#include <mach/onenand.h>
#include <mach/gpmc-smc91x.h>

#include "mmc-twl4030.h"

#define SYSTEM_REV_B_USES_VAUX3	0x1699
#define SYSTEM_REV_S_USES_VAUX3 0x8

static int rx51_keymap[] = {
	KEY(0, 0, KEY_Q),
	KEY(0, 1, KEY_W),
	KEY(0, 2, KEY_E),
	KEY(0, 3, KEY_R),
	KEY(0, 4, KEY_T),
	KEY(0, 5, KEY_Y),
	KEY(0, 6, KEY_U),
	KEY(0, 7, KEY_I),
	KEY(1, 0, KEY_O),
	KEY(1, 1, KEY_D),
	KEY(1, 2, KEY_DOT),
	KEY(1, 3, KEY_V),
	KEY(1, 4, KEY_DOWN),
	KEY(2, 0, KEY_P),
	KEY(2, 1, KEY_F),
	KEY(2, 2, KEY_UP),
	KEY(2, 3, KEY_B),
	KEY(2, 4, KEY_RIGHT),
	KEY(3, 0, KEY_COMMA),
	KEY(3, 1, KEY_G),
	KEY(3, 2, KEY_ENTER),
	KEY(3, 3, KEY_N),
	KEY(4, 0, KEY_BACKSPACE),
	KEY(4, 1, KEY_H),
	KEY(4, 3, KEY_M),
	KEY(4, 4, KEY_LEFTCTRL),
	KEY(5, 1, KEY_J),
	KEY(5, 2, KEY_Z),
	KEY(5, 3, KEY_SPACE),
	KEY(5, 4, KEY_LEFTSHIFT),
	KEY(6, 0, KEY_A),
	KEY(6, 1, KEY_K),
	KEY(6, 2, KEY_X),
	KEY(6, 3, KEY_SPACE),
	KEY(6, 4, KEY_FN),
	KEY(7, 0, KEY_S),
	KEY(7, 1, KEY_L),
	KEY(7, 2, KEY_C),
	KEY(7, 3, KEY_LEFT),
	KEY(0xff, 0, KEY_F6),
	KEY(0xff, 1, KEY_F7),
	KEY(0xff, 2, KEY_F8),
	KEY(0xff, 4, KEY_F9),
	KEY(0xff, 5, KEY_F10),
};

static struct twl4030_keypad_data rx51_kp_data = {
	.rows		= 8,
	.cols		= 8,
	.keymap		= rx51_keymap,
	.keymapsize	= ARRAY_SIZE(rx51_keymap),
	.rep		= 1,
};

static struct twl4030_madc_platform_data rx51_madc_data = {
	.irq_line		= 1,
};

static struct twl4030_hsmmc_info mmc[] = {
	{
		.name		= "external",
		.mmc		= 1,
		.wires		= 4,
		.cover_only	= true,
		.gpio_cd	= 160,
		.gpio_wp	= -EINVAL,
	},
	{
		.name		= "internal",
		.mmc		= 2,
		.wires		= 8,
		.gpio_cd	= -EINVAL,
		.gpio_wp	= -EINVAL,
	},
	{}	/* Terminator */
};

static struct regulator_consumer_supply rx51_vmmc1_supply = {
	.supply			= "vmmc",
};

static struct regulator_consumer_supply rx51_vmmc2_supply = {
	.supply			= "vmmc",
};

static struct regulator_consumer_supply rx51_vsim_supply = {
	.supply			= "vmmc_aux",
};

static struct regulator_init_data rx51_vaux1 = {
	.constraints = {
		.name			= "V28",
		.min_uV			= 2800000,
		.max_uV			= 2800000,
		.valid_modes_mask	= REGULATOR_MODE_NORMAL
					| REGULATOR_MODE_STANDBY,
		.valid_ops_mask		= REGULATOR_CHANGE_MODE
					| REGULATOR_CHANGE_STATUS,
	},
};

static struct regulator_init_data rx51_vaux2 = {
	.constraints = {
		.name			= "VCSI",
		.min_uV			= 1800000,
		.max_uV			= 1800000,
		.valid_modes_mask	= REGULATOR_MODE_NORMAL
					| REGULATOR_MODE_STANDBY,
		.valid_ops_mask		= REGULATOR_CHANGE_MODE
					| REGULATOR_CHANGE_STATUS,
	},
};

/* VAUX3 - adds more power to VIO_18 rail */
static struct regulator_init_data rx51_vaux3_cam = {
	.constraints = {
		.name			= "VCAM_DIG_18",
		.min_uV			= 1800000,
		.max_uV			= 1800000,
		.apply_uV		= true,
		.valid_modes_mask	= REGULATOR_MODE_NORMAL
					| REGULATOR_MODE_STANDBY,
		.valid_ops_mask		= REGULATOR_CHANGE_MODE
					| REGULATOR_CHANGE_STATUS,
	},
};

static struct regulator_init_data rx51_vaux3_mmc = {
	.constraints = {
		.name			= "VMMC2_30",
		.min_uV			= 2800000,
		.max_uV			= 3000000,
		.apply_uV		= true,
		.valid_modes_mask	= REGULATOR_MODE_NORMAL
					| REGULATOR_MODE_STANDBY,
		.valid_ops_mask		= REGULATOR_CHANGE_VOLTAGE
					| REGULATOR_CHANGE_MODE
					| REGULATOR_CHANGE_STATUS,
	},
	.num_consumer_supplies	= 1,
	.consumer_supplies	= &rx51_vmmc2_supply,
};

static struct regulator_init_data rx51_vaux4 = {
	.constraints = {
		.name			= "VCAM_ANA_28",
		.min_uV			= 2800000,
		.max_uV			= 2800000,
		.apply_uV		= true,
		.valid_modes_mask	= REGULATOR_MODE_NORMAL
					| REGULATOR_MODE_STANDBY,
		.valid_ops_mask		= REGULATOR_CHANGE_MODE
					| REGULATOR_CHANGE_STATUS,
	},
};

static struct regulator_init_data rx51_vmmc1 = {
	.constraints = {
		.min_uV			= 1850000,
		.max_uV			= 3150000,
		.valid_modes_mask	= REGULATOR_MODE_NORMAL
					| REGULATOR_MODE_STANDBY,
		.valid_ops_mask		= REGULATOR_CHANGE_VOLTAGE
					| REGULATOR_CHANGE_MODE
					| REGULATOR_CHANGE_STATUS,
	},
	.num_consumer_supplies	= 1,
	.consumer_supplies	= &rx51_vmmc1_supply,
};

static struct regulator_init_data rx51_vmmc2 = {
	.constraints = {
		.name			= "VMMC2_30",
		.min_uV			= 1850000,
		.max_uV			= 3150000,
		.apply_uV		= true,
		.valid_modes_mask	= REGULATOR_MODE_NORMAL
					| REGULATOR_MODE_STANDBY,
		.valid_ops_mask		= REGULATOR_CHANGE_VOLTAGE
					| REGULATOR_CHANGE_MODE
					| REGULATOR_CHANGE_STATUS,
	},
	.num_consumer_supplies	= 1,
	.consumer_supplies	= &rx51_vmmc2_supply,
};

static struct regulator_init_data rx51_vsim = {
	.constraints = {
		.name			= "VMMC2_IO_18",
		.min_uV			= 1800000,
		.max_uV			= 1800000,
		.apply_uV		= true,
		.valid_modes_mask	= REGULATOR_MODE_NORMAL
					| REGULATOR_MODE_STANDBY,
		.valid_ops_mask		= REGULATOR_CHANGE_MODE
					| REGULATOR_CHANGE_STATUS,
	},
	.num_consumer_supplies	= 1,
	.consumer_supplies	= &rx51_vsim_supply,
};

static struct regulator_init_data rx51_vdac = {
	.constraints = {
		.min_uV			= 1800000,
		.max_uV			= 1800000,
		.valid_modes_mask	= REGULATOR_MODE_NORMAL
					| REGULATOR_MODE_STANDBY,
		.valid_ops_mask		= REGULATOR_CHANGE_VOLTAGE
					| REGULATOR_CHANGE_MODE
					| REGULATOR_CHANGE_STATUS,
	},
};

static int rx51_twlgpio_setup(struct device *dev, unsigned gpio, unsigned n)
{
	/* FIXME this gpio setup is just a placeholder for now */
	gpio_request(gpio + 6, "backlight_pwm");
	gpio_direction_output(gpio + 6, 0);
	gpio_request(gpio + 7, "speaker_en");
	gpio_direction_output(gpio + 7, 1);

	/* set up MMC adapters, linking their regulators to them */
	twl4030_mmc_init(mmc);
	rx51_vmmc1_supply.dev = mmc[0].dev;
	rx51_vmmc2_supply.dev = mmc[1].dev;
	rx51_vsim_supply.dev = mmc[1].dev;

	return 0;
}

static struct twl4030_gpio_platform_data rx51_gpio_data = {
	.gpio_base		= OMAP_MAX_GPIO_LINES,
	.irq_base		= TWL4030_GPIO_IRQ_BASE,
	.irq_end		= TWL4030_GPIO_IRQ_END,
	.pulldowns		= BIT(0) | BIT(1) | BIT(2) | BIT(3)
				| BIT(4) | BIT(5)
				| BIT(8) | BIT(9) | BIT(10) | BIT(11)
				| BIT(12) | BIT(13) | BIT(14) | BIT(15)
				| BIT(16) | BIT(17) ,
	.setup			= rx51_twlgpio_setup,
};

static struct twl4030_platform_data rx51_twldata = {
	.irq_base		= TWL4030_IRQ_BASE,
	.irq_end		= TWL4030_IRQ_END,

	/* platform_data for children goes here */
	.gpio			= &rx51_gpio_data,
	.keypad			= &rx51_kp_data,
	.madc			= &rx51_madc_data,

	.vaux1			= &rx51_vaux1,
	.vaux2			= &rx51_vaux2,
	.vaux4			= &rx51_vaux4,
	.vmmc1			= &rx51_vmmc1,
	.vsim			= &rx51_vsim,
	.vdac			= &rx51_vdac,
};

static struct i2c_board_info __initdata rx51_peripherals_i2c_board_info_1[] = {
	{
		I2C_BOARD_INFO("twl5030", 0x48),
		.flags = I2C_CLIENT_WAKE,
		.irq = INT_34XX_SYS_NIRQ,
		.platform_data = &rx51_twldata,
	},
};

static int __init rx51_i2c_init(void)
{
	if ((system_rev >= SYSTEM_REV_S_USES_VAUX3 && system_rev < 0x100) ||
	    system_rev >= SYSTEM_REV_B_USES_VAUX3)
		rx51_twldata.vaux3 = &rx51_vaux3_mmc;
	else {
		rx51_twldata.vaux3 = &rx51_vaux3_cam;
		rx51_twldata.vmmc2 = &rx51_vmmc2;
	}
	omap_register_i2c_bus(1, 2600, rx51_peripherals_i2c_board_info_1,
			ARRAY_SIZE(rx51_peripherals_i2c_board_info_1));
	omap_register_i2c_bus(2, 100, NULL, 0);
	omap_register_i2c_bus(3, 400, NULL, 0);
	return 0;
}

#if defined(CONFIG_MTD_ONENAND_OMAP2) || \
	defined(CONFIG_MTD_ONENAND_OMAP2_MODULE)

static struct mtd_partition onenand_partitions[] = {
	{
		.name           = "bootloader",
		.offset         = 0,
		.size           = 0x20000,
		.mask_flags     = MTD_WRITEABLE,	/* Force read-only */
	},
	{
		.name           = "config",
		.offset         = MTDPART_OFS_APPEND,
		.size           = 0x60000,
	},
	{
		.name           = "log",
		.offset         = MTDPART_OFS_APPEND,
		.size           = 0x40000,
	},
	{
		.name           = "kernel",
		.offset         = MTDPART_OFS_APPEND,
		.size           = 0x200000,
	},
	{
		.name           = "initfs",
		.offset         = MTDPART_OFS_APPEND,
		.size           = 0x200000,
	},
	{
		.name           = "rootfs",
		.offset         = MTDPART_OFS_APPEND,
		.size           = MTDPART_SIZ_FULL,
	},
};

static struct omap_onenand_platform_data board_onenand_data = {
	.cs		= 0,
	.gpio_irq	= 65,
	.parts		= onenand_partitions,
	.nr_parts	= ARRAY_SIZE(onenand_partitions),
<<<<<<< HEAD
=======
	.flags		= ONENAND_SYNC_READWRITE,
>>>>>>> 80ffb3cc
};

static void __init board_onenand_init(void)
{
	gpmc_onenand_init(&board_onenand_data);
}

#else

static inline void board_onenand_init(void)
{
}

#endif

#if defined(CONFIG_SMC91X) || defined(CONFIG_SMC91X_MODULE)

static struct omap_smc91x_platform_data board_smc91x_data = {
	.cs		= 1,
	.gpio_irq	= 54,
	.gpio_pwrdwn	= 86,
	.gpio_reset	= 164,
	.flags		= GPMC_TIMINGS_SMC91C96 | IORESOURCE_IRQ_HIGHLEVEL,
};

static void __init board_smc91x_init(void)
{
	omap_cfg_reg(U8_34XX_GPIO54_DOWN);
	omap_cfg_reg(G25_34XX_GPIO86_OUT);
	omap_cfg_reg(H19_34XX_GPIO164_OUT);

	gpmc_smc91x_init(&board_smc91x_data);
}

#else

static inline void board_smc91x_init(void)
{
}

#endif

void __init rx51_peripherals_init(void)
{
	rx51_i2c_init();
	board_onenand_init();
	board_smc91x_init();
}
<|MERGE_RESOLUTION|>--- conflicted
+++ resolved
@@ -362,10 +362,7 @@
 	.gpio_irq	= 65,
 	.parts		= onenand_partitions,
 	.nr_parts	= ARRAY_SIZE(onenand_partitions),
-<<<<<<< HEAD
-=======
 	.flags		= ONENAND_SYNC_READWRITE,
->>>>>>> 80ffb3cc
 };
 
 static void __init board_onenand_init(void)
