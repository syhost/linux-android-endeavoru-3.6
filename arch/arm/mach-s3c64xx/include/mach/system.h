/* linux/arch/arm/mach-s3c6400/include/mach/system.h
 *
 * Copyright 2008 Openmoko, Inc.
 * Copyright 2008 Simtec Electronics
 *      Ben Dooks <ben@simtec.co.uk>
 *      http://armlinux.simtec.co.uk/
 *
 * S3C6400 - system implementation
 */

#ifndef __ASM_ARCH_SYSTEM_H
#define __ASM_ARCH_SYSTEM_H __FILE__

static void arch_idle(void)
{
	/* nothing here yet */
}

<<<<<<< HEAD
static void arch_reset(char mode, const char *cmd)
{
	if (mode != 's')
		arch_wdt_reset();

	/* if all else fails, or mode was for soft, jump to 0 */
	soft_restart(0);
}

=======
>>>>>>> 0575fb75
#endif /* __ASM_ARCH_IRQ_H */<|MERGE_RESOLUTION|>--- conflicted
+++ resolved
@@ -16,16 +16,4 @@
 	/* nothing here yet */
 }
 
-<<<<<<< HEAD
-static void arch_reset(char mode, const char *cmd)
-{
-	if (mode != 's')
-		arch_wdt_reset();
-
-	/* if all else fails, or mode was for soft, jump to 0 */
-	soft_restart(0);
-}
-
-=======
->>>>>>> 0575fb75
 #endif /* __ASM_ARCH_IRQ_H */