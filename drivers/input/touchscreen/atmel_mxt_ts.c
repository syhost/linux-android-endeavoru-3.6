--- conflicted
+++ resolved
@@ -1168,12 +1168,8 @@
 	i2c_set_clientdata(client, data);
 
 	error = request_threaded_irq(client->irq, NULL, mxt_interrupt,
-<<<<<<< HEAD
 				     pdata->irqflags | IRQF_ONESHOT,
-				     client->dev.driver->name, data);
-=======
-			pdata->irqflags, client->name, data);
->>>>>>> c45361a1
+				     client->name, data);
 	if (error) {
 		dev_err(&client->dev, "Failed to register interrupt\n");
 		goto err_free_object;
